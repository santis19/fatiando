--- conflicted
+++ resolved
@@ -1,14 +1,3 @@
-<<<<<<< HEAD
-IPython
-numpy
-scipy
-matplotlib
-basemap
-mayavi
-PIL
-h5py
-six
-=======
 numpy >= 1.8
 scipy >= 0.14
 matplotlib >= 1.3
@@ -16,5 +5,4 @@
 IPython >= 2.0.0
 PIL >= 1.1.7
 basemap >= 1.0.7
-numba >= 0.17
->>>>>>> 7d507902
+numba >= 0.17